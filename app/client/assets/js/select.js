function toOptions(list) {
    var listOfObjects = [];
    for (var i = 0; i < list.length; i++) {
        var obj = {
            id: list[i],
            label: list[i]
        };
        listOfObjects.push(obj);
    }
    return listOfObjects;
}

Vue.component('treeselect', VueTreeselect.Treeselect);
const modelVue = new Vue({
    el: '#model',
    data: {
        modelSelected: 'Bloomz 560M',
        options: toOptions([
            'Ensemble', 'Dolly 3b', 'Dolly 7b', 'Dolly 12b',
            'Bloomz 560M', 'Bloomz 3b', 'Bloomz 7b', 'Falcon 7b',
            'Llama 3b', 'Llama 7b', 'Llama 13b', "OPT 2.7b",
            'Flan T5 XL', 'T5 XL NQ', 'BART Large CNN']),
        value: '',
    },
});


Vue.component('treeselect', VueTreeselect.Treeselect);
new Vue({
    el: '#seque',
    data: {
        sequeSelected: [],
        model: ''
    },
    computed: {
        computedOptions() {
            var newModel = document.getElementById('model').__vue__.modelSelected;
            if ((this.model === 'Ensemble') != (newModel === 'Ensemble')) {
                this.sequeSelected = [];
            }
            this.model = newModel;
            if (newModel === 'Ensemble') {
                return toOptions([
                    'EP-S-total-uncertainty', 'EP-S-rmi', 'EP-S-rmi-abs', 'PE-S-total-uncertainty',
<<<<<<< HEAD
                    'PE-S-rmi', 'PE-S-rmi-abs']);
            } else if (['BART Large CNN', 'Flan T5 XL', 'T5 XL NQ'].includes(newModel)) {
                return toOptions(['Maximum Probability', 'Normalized Maximum Probability', 'Entropy',
                    'Mutual Information', 'Conditional Mutual Information', 'Attention Entropy',
                    'Attention Recursive Entropy', 'Exponential Attention Entropy',
                    'Exponential Attention Recursive Entropy', 'P(True)', 'P(Uncertainty)',
                    'Predictive Entropy Sampling', 'Normalized Predictive Entropy Sampling',
                    'Lexical Similarity Rouge-1', 'Lexical Similarity Rouge-2', 'Lexical Similarity Rouge-L',
                    'Lexical Similarity Rouge-BLEU', 'Semantic Entropy', 'Adaptive Sampling Predictive Entropy',
                    'Adaptive Sampling Semantic Entropy', 
                    'Mahalanobis Distance', 'Mahalanobis Distance - Encoder', 'RDE', 'RDE - Encoder']);
            }
            else {
=======
                    'PE-S-rmi', 'PE-S-rmi-abs', 'EP-T-total-uncertainty', 'EP-T-data-uncertainty', 'EP-T-mutual-information',
                    'EP-T-rmi', 'EP-T-epkl', 'EP-T-epkl-tu', 'EP-T-entropy-top5', 'EP-T-entropy-top10',
                    'EP-T-entropy-top15', 'PE-T-total-uncertainty', 'PE-T-data-uncertainty',
                    'PE-T-mutual-information', 'PE-T-rmi', 'PE-T-epkl', 'PE-T-epkl-tu',
                    'PE-T-entropy-top5', 'PE-T-entropy-top10', 'PE-T-entropy-top15']);
            } else {
>>>>>>> ab62edc1
                return toOptions(['Maximum Probability', 'Normalized Maximum Probability', 'Entropy',
                    'Mutual Information', 'Conditional Mutual Information', 'Attention Entropy',
                    'Attention Recursive Entropy', 'Exponential Attention Entropy',
                    'Exponential Attention Recursive Entropy', 'P(True)', 'P(Uncertainty)',
                    'Predictive Entropy Sampling', 'Normalized Predictive Entropy Sampling',
                    'Lexical Similarity Rouge-1', 'Lexical Similarity Rouge-2', 'Lexical Similarity Rouge-L',
                    'Lexical Similarity Rouge-BLEU', 'Semantic Entropy', 'Adaptive Sampling Predictive Entropy',
                    'Adaptive Sampling Semantic Entropy', 'Mahalanobis Distance', 'RDE']);
            }
        }
    }
});

Vue.component('treeselect', VueTreeselect.Treeselect);
new Vue({
    el: '#tokue',
    data: {
        tokueSelected: [],
        model: ''
    },
    computed: {
        computedOptions() {
            var newModel = document.getElementById('model').__vue__.modelSelected;
            if ((this.model === 'Ensemble') != (newModel === 'Ensemble')) {
                this.tokueSelected = [];
            }
            this.model = newModel;
            if (newModel === 'Ensemble') {
                return toOptions([]);
            } else {
                return toOptions(['Maximum Probability', 'Normalized Maximum Probability', 'Entropy',
                    'Mutual Information', 'Conditional Mutual Information', 'Attention Entropy',
                    'Attention Recursive Entropy', 'Exponential Attention Entropy',
                    'Exponential Attention Recursive Entropy', 'Semantic Entropy']);
            }
        }
    }
})<|MERGE_RESOLUTION|>--- conflicted
+++ resolved
@@ -42,8 +42,11 @@
             if (newModel === 'Ensemble') {
                 return toOptions([
                     'EP-S-total-uncertainty', 'EP-S-rmi', 'EP-S-rmi-abs', 'PE-S-total-uncertainty',
-<<<<<<< HEAD
-                    'PE-S-rmi', 'PE-S-rmi-abs']);
+                    'PE-S-rmi', 'PE-S-rmi-abs', 'EP-T-total-uncertainty', 'EP-T-data-uncertainty', 'EP-T-mutual-information',
+                    'EP-T-rmi', 'EP-T-epkl', 'EP-T-epkl-tu', 'EP-T-entropy-top5', 'EP-T-entropy-top10',
+                    'EP-T-entropy-top15', 'PE-T-total-uncertainty', 'PE-T-data-uncertainty',
+                    'PE-T-mutual-information', 'PE-T-rmi', 'PE-T-epkl', 'PE-T-epkl-tu',
+                    'PE-T-entropy-top5', 'PE-T-entropy-top10', 'PE-T-entropy-top15']);
             } else if (['BART Large CNN', 'Flan T5 XL', 'T5 XL NQ'].includes(newModel)) {
                 return toOptions(['Maximum Probability', 'Normalized Maximum Probability', 'Entropy',
                     'Mutual Information', 'Conditional Mutual Information', 'Attention Entropy',
@@ -54,16 +57,7 @@
                     'Lexical Similarity Rouge-BLEU', 'Semantic Entropy', 'Adaptive Sampling Predictive Entropy',
                     'Adaptive Sampling Semantic Entropy', 
                     'Mahalanobis Distance', 'Mahalanobis Distance - Encoder', 'RDE', 'RDE - Encoder']);
-            }
-            else {
-=======
-                    'PE-S-rmi', 'PE-S-rmi-abs', 'EP-T-total-uncertainty', 'EP-T-data-uncertainty', 'EP-T-mutual-information',
-                    'EP-T-rmi', 'EP-T-epkl', 'EP-T-epkl-tu', 'EP-T-entropy-top5', 'EP-T-entropy-top10',
-                    'EP-T-entropy-top15', 'PE-T-total-uncertainty', 'PE-T-data-uncertainty',
-                    'PE-T-mutual-information', 'PE-T-rmi', 'PE-T-epkl', 'PE-T-epkl-tu',
-                    'PE-T-entropy-top5', 'PE-T-entropy-top10', 'PE-T-entropy-top15']);
             } else {
->>>>>>> ab62edc1
                 return toOptions(['Maximum Probability', 'Normalized Maximum Probability', 'Entropy',
                     'Mutual Information', 'Conditional Mutual Information', 'Attention Entropy',
                     'Attention Recursive Entropy', 'Exponential Attention Entropy',
