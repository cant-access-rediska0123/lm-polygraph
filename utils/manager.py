--- conflicted
+++ resolved
@@ -69,19 +69,13 @@
             generation_metrics: List[GenerationMetric],
             ue_metrics: List[UEMetric],
             processors: List[Processor],
-<<<<<<< HEAD
             train_data: Dataset = None,
             ignore_exceptions: bool = True
+            ensemble_model: Optional[EnsembleGenerator] = None
     ):
         self.model: Model = model
         self.train_data: Dataset = train_data
-=======
-            ignore_exceptions: bool = True,
-            ensemble_model: Optional[EnsembleGenerator] = None
-    ):
-        self.model: Model = model
         self.ensemble_model = ensemble_model
->>>>>>> ab62edc1
         self.data: Dataset = data
         self.estimators: List[Estimator] = estimators
         self.generation_metrics: List[GenerationMetric] = generation_metrics
@@ -115,14 +109,9 @@
             ]:
                 self.stats[key] += val
                 batch_stats[key] = val
-<<<<<<< HEAD
                 
-=======
-            
             batch_stats['generation_params'] = {}
             batch_stats['ensemble_model'] = self.ensemble_model
-
->>>>>>> ab62edc1
             try:
                 for stat_calculator in self.stat_calculators:
                     new_stats = stat_calculator(batch_stats, inp_texts, self.model)
