import torch
import numpy as np

from typing import Dict, List

from stat_calculators.embeddings import get_embeddings_from_output
from stat_calculators.stat_calculator import StatCalculator
from utils.model import Model


class GreedyProbsCalculator(StatCalculator):
    def __init__(self):
        super().__init__(['input_texts', 'input_tokens',
                          'greedy_log_probs', 'greedy_tokens',
                          'greedy_texts', 'attention', 'greedy_log_likelihoods', 'embeddings'], [])

    def __call__(self, dependencies: Dict[str, np.array], texts: List[str], model: Model) -> Dict[str, np.ndarray]:
        inp_tokens = model.tokenizer(texts)
        batch: Dict[str, torch.Tensor] = model.tokenize(texts)
        batch = {k: v.to(model.device()) for k, v in batch.items()}
        with torch.no_grad():
            out = model.model.generate(
                **batch,
                output_scores=True,
                return_dict_in_generate=True,
                max_length=256,
                min_length=2,
                output_attentions=True,
                output_hidden_states=True,
                temperature=model.parameters.temperature,
                top_k=model.parameters.topk,
                top_p=model.parameters.topp,
                do_sample=model.parameters.do_sample,
                num_beams=model.parameters.num_beams,
                num_return_sequences=1,
            )
            logits = torch.stack(out.scores, dim=1).log_softmax(-1)
<<<<<<< HEAD
            if model.model_type == "Seq2SeqLM":
                attentions = out.decoder_attentions
            elif model.model_type == "CausalLM":
=======
            if (out.__class__.__name__ == 'GreedySearchEncoderDecoderOutput') or \
               (out.__class__.__name__ == 'GreedySearchEncoderDecoderOutput'):
                attentions = out.decoder_attentions
            else:
>>>>>>> ab62edc1
                attentions = out.attentions
            sequences = out.sequences
            embeddings_encoder, embeddings_decoder = get_embeddings_from_output(out, batch, model.model_type)

        cut_logits = []
        cut_sequences = []
        cut_texts = []
        for i in range(len(texts)):
<<<<<<< HEAD
            if model.model_type == "CausalLM":
                seq = sequences[i, batch['input_ids'].shape[1]:].cpu()
            else:
                seq = sequences[i, 1:].cpu()
=======
            # TODO: Only works for decoder-only models
            # Adapt for enc-dec ones.
            seq = sequences[i, batch['input_ids'].shape[1]:].cpu()
>>>>>>> ab62edc1
            length, text_length = len(seq), len(seq)
            for j in range(len(seq)):
                if seq[j] == model.tokenizer.eos_token_id:
                    length = j + 1
                    text_length = j
                    break 
            cut_sequences.append(seq[:length].tolist())
            cut_texts.append(model.tokenizer.decode(seq[:text_length]))
            cut_logits.append(logits[i, :length, :].cpu().numpy())    

        attn_mask = []
        for i in range(len(texts)):
            c = len(cut_sequences[i])
            attn_mask.append(np.zeros(shape=(c, c)))
            for j in range(1, c):
                attn_mask[i][j, :j] = torch.vstack(
                    [attentions[j][l][i][h][0][-j:]
                     for l in range(len(attentions[j]))
                     for h in range(len(attentions[j][l][i]))]).mean(0).cpu().numpy()

        ll = []
        for i in range(len(texts)):
            log_probs = cut_logits[i]
            tokens = cut_sequences[i]
            assert len(tokens) == len(log_probs)
            ll.append([log_probs[j, tokens[j]] for j in range(len(log_probs))])
            
        if model.model_type == "CausalLM":
            embeddings_dict = {
                'embeddings_decoder': embeddings_decoder,
            }
        elif model.model_type == "Seq2SeqLM":
            embeddings_dict = {
                'embeddings_encoder': embeddings_encoder,
                'embeddings_decoder': embeddings_decoder,
            }
        else:
            raise NotImplementedError
        
        result_dict = {
            'input_texts': texts,
            'input_tokens': inp_tokens,
            'greedy_log_probs': cut_logits,
            'greedy_tokens': cut_sequences,
            'greedy_texts': cut_texts,
            'attention': attn_mask,
            'greedy_log_likelihoods': ll,
        }
        result_dict.update(embeddings_dict)

        return result_dict<|MERGE_RESOLUTION|>--- conflicted
+++ resolved
@@ -35,16 +35,10 @@
                 num_return_sequences=1,
             )
             logits = torch.stack(out.scores, dim=1).log_softmax(-1)
-<<<<<<< HEAD
+
             if model.model_type == "Seq2SeqLM":
                 attentions = out.decoder_attentions
             elif model.model_type == "CausalLM":
-=======
-            if (out.__class__.__name__ == 'GreedySearchEncoderDecoderOutput') or \
-               (out.__class__.__name__ == 'GreedySearchEncoderDecoderOutput'):
-                attentions = out.decoder_attentions
-            else:
->>>>>>> ab62edc1
                 attentions = out.attentions
             sequences = out.sequences
             embeddings_encoder, embeddings_decoder = get_embeddings_from_output(out, batch, model.model_type)
@@ -53,16 +47,10 @@
         cut_sequences = []
         cut_texts = []
         for i in range(len(texts)):
-<<<<<<< HEAD
             if model.model_type == "CausalLM":
                 seq = sequences[i, batch['input_ids'].shape[1]:].cpu()
             else:
                 seq = sequences[i, 1:].cpu()
-=======
-            # TODO: Only works for decoder-only models
-            # Adapt for enc-dec ones.
-            seq = sequences[i, batch['input_ids'].shape[1]:].cpu()
->>>>>>> ab62edc1
             length, text_length = len(seq), len(seq)
             for j in range(len(seq)):
                 if seq[j] == model.tokenizer.eos_token_id:
